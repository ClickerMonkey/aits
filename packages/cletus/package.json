--- conflicted
+++ resolved
@@ -42,11 +42,8 @@
     "@aits/openrouter": "^0.1.0",
     "@aits/replicate": "^0.1.0",
     "@langchain/textsplitters": "^0.1.0",
-<<<<<<< HEAD
+    "@tavily/core": "^0.5.13",
     "diff": "^8.0.2",
-=======
-    "@tavily/core": "^0.5.13",
->>>>>>> d6d17ac4
     "file-type": "^21.0.0",
     "glob": "^11.0.0",
     "handlebars": "^4.7.8",
