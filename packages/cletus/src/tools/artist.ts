--- conflicted
+++ resolved
@@ -117,7 +117,6 @@
     call: async (input, _, ctx) => ctx.ops.handle({ type: 'image_attach', input }, ctx),
   });
 
-<<<<<<< HEAD
   // Chart display schemas - moved outside function and exported above
   
   const chartDisplay = ai.tool({
@@ -153,7 +152,8 @@
     metadata: { onlyClient: 'browser' },
     input: getOperationInput('chart_display'),
     call: async (input, _, ctx) => ctx.ops.handle({ type: 'chart_display', input }, ctx),
-=======
+  });
+
   const diagramShow = ai.tool({
     name: 'diagram_show',
     description: 'Display a Mermaid diagram in the chat (browser only)',
@@ -170,7 +170,6 @@
     metadata: { onlyClient: 'browser' },
     input: getOperationInput('diagram_show'),
     call: async (input, _, ctx) => ctx.ops.handle({ type: 'diagram_show', input }, ctx),
->>>>>>> 2cc913ea
   });
 
   return [
@@ -180,11 +179,8 @@
     imageDescribe,
     imageFind,
     imageAttach,
-<<<<<<< HEAD
     chartDisplay,
-=======
     diagramShow,
->>>>>>> 2cc913ea
   ] as [
     typeof imageGenerate,
     typeof imageEdit,
@@ -192,10 +188,7 @@
     typeof imageDescribe,
     typeof imageFind,
     typeof imageAttach,
-<<<<<<< HEAD
     typeof chartDisplay,
-=======
     typeof diagramShow,
->>>>>>> 2cc913ea
   ];
 }