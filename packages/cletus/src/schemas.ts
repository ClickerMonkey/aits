--- conflicted
+++ resolved
@@ -225,10 +225,7 @@
   'data_delete_many',
   'data_aggregate',
   'data_index',
-<<<<<<< HEAD
-=======
   'data_import',
->>>>>>> b84a58bd
   'data_search',
   // librarian
   'knowledge_search',
