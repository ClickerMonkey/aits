import { any, z } from 'zod';

// ============================================================================
// User Schema
// ============================================================================

export const UserMemorySchema = z.object({
  text: z.string(),
  created: z.number(),
});

export const UserSchema = z.object({
  name: z.string(),
  pronouns: z.string().optional(),
  memory: z.array(UserMemorySchema).default([]),
  debug: z.boolean().default(true),
  globalPrompt: z.string().optional(),
  promptFiles: z.array(z.string()).default(['cletus.md', 'agents.md', 'claude.md']),
  models: z.object({
    chat: z.string().optional(),
    imageGenerate: z.string().optional(),
    imageEdit: z.string().optional(),
    imageAnalyze: z.string().optional(),
    imageEmbed: z.string().optional(),
    transcription: z.string().optional(),
    speech: z.string().optional(),
    embedding: z.string().optional(),
    summary: z.string().optional(),
    describe: z.string().optional(),
    transcribe: z.string().optional(),
  }).optional(),
});

// ============================================================================
// Provider Schemas
// ============================================================================

export const OpenAIConfigSchema = z.object({
  apiKey: z.string(),
  baseUrl: z.string().optional(),
  organization: z.string().optional(),
  project: z.string().optional(),
  retry: z.object({
    maxRetries: z.number().optional(),
    initialDelay: z.number().optional(),
    maxDelay: z.number().optional(),
    backoffMultiplier: z.number().optional(),
    jitter: z.boolean().optional(),
    retryableStatuses: z.array(z.number()).optional(),
    timeout: z.number().optional(),
  }).optional(),
  defaultModels: z.object({
    chat: z.string().optional(),
    imageGenerate: z.string().optional(),
    imageEdit: z.string().optional(),
    imageAnalyze: z.string().optional(),
    transcription: z.string().optional(),
    speech: z.string().optional(),
    embedding: z.string().optional(),
  }).optional(),
});

export const OpenRouterConfigSchema = OpenAIConfigSchema.extend({
  defaultParams: z.object({
    siteUrl: z.string().optional(),
    appName: z.string().optional(),
    providers: z.object({
      order: z.array(z.string()).optional(),
      allowFallbacks: z.boolean().optional(),
      requireParameters: z.boolean().optional(),
      dataCollection: z.enum(['deny', 'allow']).optional(),
      zdr: z.boolean().optional(),
      only: z.array(z.string()).optional(),
      ignore: z.array(z.string()).optional(),
      quantizations: z.array(z.enum(['int4', 'int8', 'fp4', 'fp6', 'fp8', 'fp16', 'bf16', 'fp32', 'unknown'])).optional(),
      sort: z.enum(['price', 'throughput', 'latency']).optional(),
      maxPrice: z.object({
        prompt: z.number().optional(), // dollars per million tokens
        completion: z.number().optional(), // dollars per million tokens
        image: z.number().optional(), // dollars per image
      }).optional(),
    }).optional(), 
    transforms: z.array(z.string()).optional(),
  }).optional(),
});

export const ReplicateConfigSchema = z.object({
  apiKey: z.string(),
  baseUrl: z.string().optional(),
});

export const ProvidersSchema = z.object({
  openai: OpenAIConfigSchema.nullable(),
  openrouter: OpenRouterConfigSchema.nullable(),
  replicate: ReplicateConfigSchema.nullable(),
});

// ============================================================================
// Assistant Schema
// ============================================================================

export const AssistantSchema = z.object({
  name: z.string(),
  prompt: z.string(),
  created: z.number(),
});

// ============================================================================
// Chat Schema
// ============================================================================

export const TodoItemSchema = z.object({
  name: z.string(),
  done: z.boolean(),
  id: z.string(),
});

export const ChatModeSchema = z.enum(['none', 'read', 'create', 'update', 'delete']);

export const ChatMetaSchema = z.object({
  id: z.string(),
  title: z.string(),
  assistant: z.string().optional(),
  prompt: z.string().optional(),
  mode: ChatModeSchema.default('none'),
  model: z.string().optional(),
  created: z.number(),
  updated: z.number(),
  todos: z.array(TodoItemSchema).default([]),
});

// ============================================================================
// Type Definition Schema
// ============================================================================

export const FieldTypeSchema = z.union([z.enum(['string', 'number', 'boolean', 'date', 'enum']), z.string()]);

export const TypeFieldSchema = z.object({
  name: z.string(),
  friendlyName: z.string(),
  type: FieldTypeSchema,
  default: z.union([z.string(), z.number(), z.boolean()]).optional(),
  required: z.boolean().optional(),
  enumOptions: z.array(z.string()).optional(),
});

export const TypeDefinitionSchema = z.object({
  name: z.string(),
  friendlyName: z.string(),
  description: z.string().optional(),
  knowledgeTemplate: z.string(),
  fields: z.array(TypeFieldSchema),
});

// ============================================================================
// Config Schema
// ============================================================================

export const ConfigSchema = z.object({
  updated: z.number(),
  user: UserSchema,
  providers: ProvidersSchema,
  assistants: z.array(AssistantSchema),
  chats: z.array(ChatMetaSchema),
  types: z.array(TypeDefinitionSchema),
});

// ============================================================================
// Knowledge Schema
// ============================================================================

export const KnowledgeEntrySchema = z.object({
  source: z.string(),
  text: z.string(),
  vector: z.array(z.number()),
  created: z.number(),
  updated: z.number().optional(),
});

export const KnowledgeSchema = z.object({
  updated: z.number(),
  knowledge: z.record(z.string(), z.array(KnowledgeEntrySchema)),
});

// ============================================================================
// Operation Schema
// ============================================================================

export const OperationStatusSchema = z.enum(['created', 'analyzed', 'analyzeError', 'analyzedBlocked', 'analyzing', 'doing', 'done', 'doneError', 'rejected']);

export const OperationKindSchema = z.enum([
  // architect
  'type_info',
  'type_create',
  'type_update',
  // artist
  'image_generate',
  'image_edit',
  'image_analyze',
  'image_describe',
  'image_find',
  // clerk
  'file_search',
  'file_summary',
  'file_index',
  'file_create',
  'file_copy',
  'file_move',
  'file_stats',
  'file_delete',
  'file_read',
  'text_search',
  'dir_create',
  // dba
  'data_create',
  'data_update',
  'data_delete',
  'data_select',
  'data_update_many',
  'data_delete_many',
  'data_aggregate',
  'data_index',
<<<<<<< HEAD
  'data_import',
=======
  'data_search',
>>>>>>> 818a2fdc
  // librarian
  'knowledge_search',
  'knowledge_sources',
  'knowledge_add',
  'knowledge_delete',
  // planner
  'todos_clear',
  'todos_list',
  'todos_add',
  'todos_done',
  'todos_get',
  'todos_remove',
  'todos_replace',
  // secretary
  'assistant_switch',
  'assistant_update',
  'assistant_add',
  'memory_list',
  'memory_update',
]);

export const OperationSchema = z.object({
  type: OperationKindSchema,
  status: OperationStatusSchema,
  input: z.any(),
  output: z.any().optional(),
  analysis: z.string().optional(),
  start: z.number(),
  end: z.number().optional(),
  error: z.string().optional(),
  message: z.string().optional(),
});

// ============================================================================
// Message Content Schema
// ============================================================================

export const MessageContentSchema = z.object({
  type: z.enum(['text', 'image', 'file', 'audio']),
  content: z.string(),
});

export const MessageSchema = z.object({
  role: z.enum(['user', 'assistant', 'system']),
  name: z.string().optional(),
  content: z.array(MessageContentSchema),
  created: z.number(),
  tokens: z.number().optional(),
  todo: z.string().optional(),
  operations: z.array(OperationSchema).optional(),
});

export const ChatMessagesSchema = z.object({
  updated: z.number(),
  messages: z.array(MessageSchema),
});

// ============================================================================
// Data Schema
// ============================================================================

export const DataRecordSchema = z.object({
  id: z.string(),
  created: z.number(),
  updated: z.number(),
  fields: z.record(z.string(), z.any()),
});

export const DataFileSchema = z.object({
  updated: z.number(),
  data: z.array(DataRecordSchema),
});

// ============================================================================
// Type Exports
// ============================================================================

export type UserMemory = z.infer<typeof UserMemorySchema>;
export type User = z.infer<typeof UserSchema>;
export type OpenAIConfig = z.infer<typeof OpenAIConfigSchema>;
export type OpenRouterConfig = z.infer<typeof OpenRouterConfigSchema>;
export type ReplicateConfig = z.infer<typeof ReplicateConfigSchema>;
export type Providers = z.infer<typeof ProvidersSchema>;
export type Assistant = z.infer<typeof AssistantSchema>;
export type TodoItem = z.infer<typeof TodoItemSchema>;
export type ChatMeta = z.infer<typeof ChatMetaSchema>;
export type ChatMode = z.infer<typeof ChatModeSchema>;
export type FieldType = z.infer<typeof FieldTypeSchema>;
export type TypeField = z.infer<typeof TypeFieldSchema>;
export type TypeDefinition = z.infer<typeof TypeDefinitionSchema>;
export type Config = z.infer<typeof ConfigSchema>;
export type KnowledgeEntry = z.infer<typeof KnowledgeEntrySchema>;
export type Knowledge = z.infer<typeof KnowledgeSchema>;
export type OperationStatus = z.infer<typeof OperationStatusSchema>;
export type OperationKind = z.infer<typeof OperationKindSchema>;
export type Operation = z.infer<typeof OperationSchema>;
export type MessageContent = z.infer<typeof MessageContentSchema>;
export type Message = z.infer<typeof MessageSchema>;
export type ChatMessages = z.infer<typeof ChatMessagesSchema>;
export type DataRecord = z.infer<typeof DataRecordSchema>;
export type DataFile = z.infer<typeof DataFileSchema>;<|MERGE_RESOLUTION|>--- conflicted
+++ resolved
@@ -220,11 +220,8 @@
   'data_delete_many',
   'data_aggregate',
   'data_index',
-<<<<<<< HEAD
   'data_import',
-=======
   'data_search',
->>>>>>> 818a2fdc
   // librarian
   'knowledge_search',
   'knowledge_sources',
