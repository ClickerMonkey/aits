--- conflicted
+++ resolved
@@ -280,11 +280,8 @@
   'image_describe',
   'image_find',
   'image_attach',
-<<<<<<< HEAD
   'chart_display',
-=======
   'diagram_show',
->>>>>>> 2cc913ea
   // clerk
   'file_search',
   'file_summary',
