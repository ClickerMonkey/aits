import { Box, Text, TextProps } from "ink";
<<<<<<< HEAD
import { highlight } from "cli-highlight";
=======
import SyntaxHighlight from "ink-syntax-highlight";
import { supportsLanguage } from "cli-highlight";
>>>>>>> 541541f7
import React from 'react';
import { COLORS } from "../constants";
import { Link } from "./Link";
import { logger } from "../logger";

type LineSegment = { text: string;  url?: string; styles?: { bold?: boolean; italic?: boolean; underline?: boolean; strikethrough?: boolean; backgroundColor?: string, color?: string; } };

/**
 * Simple syntax highlight component using cli-highlight
 */
const SyntaxHighlight: React.FC<{ code: string; language?: string }> = ({ code, language }) => {
  const highlightedCode = React.useMemo(() => {
    return language ? highlight(code, { language, ignoreIllegals: true }) : code;
  }, [code, language]);
  
  return <Text>{highlightedCode}</Text>;
};

/**
* Parse inline markdown formatting and return text segments with styles
* Priority: code and links are extracted first, then formatting is applied to remaining text
*/
const parseInlineFormatting = (text: string): LineSegment[] => {
  if (!text) return [];

  // Step 1: Find all code segments (highest priority)
  const codeSegments: Array<{ start: number; end: number; content: string }> = [];
  const codeRegex = /`(([^`]|\\`)+)`/g;
  let match;
  while ((match = codeRegex.exec(text)) !== null) {
    codeSegments.push({
      start: match.index,
      end: match.index + match[0].length,
      content: match[1].replace(/\\`/g, '`') // Unescape backticks
    });
  }

  // Step 2: Find all link segments (second priority)
  const linkSegments: Array<{ start: number; end: number; text: string; url: string }> = [];
  const linkRegex = /\[(!\[[^\]]+\]\([^\)]+\)|[^\]]+)\]\(([^)]+)\)/g;
  while ((match = linkRegex.exec(text)) !== null) {
    linkSegments.push({
      start: match.index,
      end: match.index + match[0].length,
      text: match[1],
      url: match[2]
    });
  }

  // Step 3: Create a map of protected ranges (code and links)
  const protectedRanges: Array<{ start: number; end: number; segment: LineSegment }> = [];

  for (const code of codeSegments) {
    protectedRanges.push({
      start: code.start,
      end: code.end,
      segment: { text: code.content, styles:{ backgroundColor: COLORS.MARKDOWN_CODE_BACKGROUND } }
    });
  }

  for (const link of linkSegments) {
    protectedRanges.push({
      start: link.start,
      end: link.end,
      segment: { text: link.text, url: link.url }
    });
  }

  // Sort protected ranges by start position
  protectedRanges.sort((a, b) => a.start - b.start);

  // Step 4: Identify formattable ranges (text not in code or links)
  const formattableRanges: Array<{ start: number; end: number }> = [];
  let lastEnd = 0;

  for (const range of protectedRanges) {
    if (range.start > lastEnd) {
      formattableRanges.push({ start: lastEnd, end: range.start });
    }
    lastEnd = range.end;
  }

  if (lastEnd < text.length) {
    formattableRanges.push({ start: lastEnd, end: text.length });
  }

  // Step 5: Apply formatting (bold, italic, underline, strikethrough) to formattable ranges
  const formattedRanges: Array<{ start: number; segments: LineSegment[] }> = [];

  for (const range of formattableRanges) {
    const rangeText = text.substring(range.start, range.end);
    const segments = applyFormatting(rangeText);
    formattedRanges.push({ start: range.start, segments });
  }

  // Step 6: Merge all segments in order
  const allRanges: Array<{ start: number; segments: LineSegment[] }> = [];

  for (const range of protectedRanges) {
    allRanges.push({ start: range.start, segments: [range.segment] });
  }

  allRanges.push(...formattedRanges);
  allRanges.sort((a, b) => a.start - b.start);

  return allRanges.flatMap(r => r.segments);
};

/**
* Apply bold, italic, underline, and strikethrough formatting to text
*/
const applyFormatting = (text: string): LineSegment[] => {
  const segments: LineSegment[] = [];
  const markers: Array<{ index: number; type: 'bold' | 'italic' | 'underline' | 'strikethrough'; isStart: boolean; length: number }> = [];

  let match;
  
  // Find bold (**text**) - check first to handle ***text*** correctly
  // Only match if not preceded/followed by word characters
  const boldRegex = /(?<!\w)\*\*(.+?)\*\*(?!\w)/g;
  while ((match = boldRegex.exec(text)) !== null) {
    markers.push({ index: match.index, type: 'bold', isStart: true, length: 2 });
    markers.push({ index: match.index + match[0].length - 2, type: 'bold', isStart: false, length: 2 });
  }

  // Find italic - single * or _ (but not part of ** or __)
  // Only match if not preceded/followed by word characters
  const italicRegex = /(?<!\w)(?<!\*)(\*)(?!\*)(.+?)(?<!\*)(\*)(?!\*)(?!\w)|(?<!\w)(?<!_)(_)(?!_)(.+?)(?<!_)(_)(?!_)(?!\w)/g;
  while ((match = italicRegex.exec(text)) !== null) {
    // match[1] and match[2] for *, match[4] and match[5] for _
    const startIndex = match.index;
    const content = match[2] || match[5];
    markers.push({ index: startIndex, type: 'italic', isStart: true, length: 1 });
    markers.push({ index: startIndex + content.length + 1, type: 'italic', isStart: false, length: 1 });
  }

  // Find underline (__text__)
  // Only match if not preceded/followed by word characters
  const underlineRegex = /(?<!\w)__(.+?)__(?!\w)/g;
  while ((match = underlineRegex.exec(text)) !== null) {
    markers.push({ index: match.index, type: 'underline', isStart: true, length: 2 });
    markers.push({ index: match.index + match[0].length - 2, type: 'underline', isStart: false, length: 2 });
  }

  // Find strikethrough (~~text~~)
  // Only match if not preceded/followed by word characters
  const strikethroughRegex = /(?<!\w)~~(.+?)~~(?!\w)/g;
  while ((match = strikethroughRegex.exec(text)) !== null) {
    markers.push({ index: match.index, type: 'strikethrough', isStart: true, length: 2 });
    markers.push({ index: match.index + match[0].length - 2, type: 'strikethrough', isStart: false, length: 2 });
  }

  // If no formatting found, return plain text
  if (markers.length === 0) {
    return [{ text }];
  }

  // Sort markers by position
  markers.sort((a, b) => a.index - b.index);

  // Process text with formatting
  const activeStyles = { bold: false, italic: false, underline: false, strikethrough: false };
  let lastPos = 0;

  markers.forEach((marker) => {
    // Add text before this marker
    if (marker.index > lastPos) {
      const segment = text.substring(lastPos, marker.index);
      if (segment) {
        segments.push({ text: segment, styles: { ...activeStyles } });
      }
    }

    // Toggle format
    activeStyles[marker.type] = marker.isStart;
    lastPos = marker.index + marker.length;
  });

  // Add remaining text
  if (lastPos < text.length) {
    const segment = text.substring(lastPos);
    if (segment) {
      segments.push({ text: segment, styles: { ...activeStyles } });
    }
  }

  return segments;
};

/**
* Simple markdown-aware text renderer for Ink
*/
/**
 * Recursively render content that may contain markdown, including nested block quotes
 */
const renderMarkdownContent = (content: string, nestingLevel: number = 0): React.ReactNode[] => {
  const lines = content.split('\n');
  const result: React.ReactNode[] = [];

  let i = 0;
  while (i < lines.length) {
    const line = lines[i];

    // Detect code block
    if (line.trim().startsWith('```')) {
      let language = line.substring(line.lastIndexOf('`') + 1).trim() || undefined;
      const codeLines: string[] = [];
      let j = i + 1;
      
      // Collect code block content
      while (j < lines.length && !lines[j].trim().startsWith('```')) {
        codeLines.push(lines[j]);
        j++;
      }

      // If we don't support the language, let the library detect it
      if (language && !supportsLanguage(language)) {
        language = undefined;
      }
      
      // Render the code block
      const code = codeLines.join('\n');
      
      result.push(
        <Box key={`codeblock-${i}`} flexGrow={1} backgroundColor={COLORS.MARKDOWN_CODE_BACKGROUND} paddingX={1}>
          <SyntaxHighlight key={`code-${i}`} code={code} language={language} />
        </Box>
      );
      
      i = j + 1; // Skip the closing ```
      continue;
    }

    // Detect block quote with nesting level
    const blockquoteMatch = line.match(/^((?:>\s?)+)(.*)$/);
    if (blockquoteMatch) {
      const [, quoteMarkers, quoteText] = blockquoteMatch;
      const quoteLevel = (quoteMarkers.match(/>/g) || []).length;
      
      // Collect all consecutive lines at the same or deeper quote level
      const blockLines: string[] = [quoteText];
      let j = i + 1;
      while (j < lines.length) {
        const nextLine = lines[j];
        const nextMatch = nextLine.match(/^((?:>\s?)+)(.*)$/);
        if (nextMatch) {
          const nextQuoteLevel = (nextMatch[1].match(/>/g) || []).length;
          if (nextQuoteLevel >= quoteLevel) {
            // Remove the outer quote level markers
            const remainingMarkers = '> '.repeat(nextQuoteLevel - quoteLevel);
            blockLines.push(remainingMarkers + nextMatch[2]);
            j++;
          } else {
            break;
          }
        } else {
          // Empty line or non-quote line breaks the block
          break;
        }
      }

      // Render the block quote
      result.push(
        <Box 
          key={`blockquote-${i}`} 
          marginLeft={nestingLevel}
          paddingLeft={1}
          paddingRight={1}
          backgroundColor={COLORS.MARKDOWN_BLOCKQUOTE}
          borderStyle='bold'
          borderLeft={true}
          borderTop={false}
          borderBottom={false}
          borderRight={false}
          flexGrow={1}
          flexDirection='column'
        >
          {renderMarkdownContent(blockLines.join('\n'), nestingLevel + 1)}
        </Box>
      );

      i = j;
      continue;
    }

    // Detect markdown table
    const isTableRow = line.trim().match(/^\|(.+)\|$/);
    if (isTableRow) {
      // Collect all consecutive table rows
      const tableLines: string[] = [line];
      let j = i + 1;
      while (j < lines.length && lines[j].trim().match(/^\|(.+)\|$/)) {
        tableLines.push(lines[j]);
        j++;
      }

      // Parse and render the table
      result.push(renderTable(tableLines, i));
      i = j;
      continue;
    }

    // Detect horizontal rule
    if (line.trim().match(/^(-{3,}|\*{3,}|_{3,})$/)) {
      result.push(
        <Box key={`hr-${i}`} width="100%" borderStyle="bold" borderBottom borderTop={false} borderLeft={false} borderRight={false} borderBottomDimColor />
      );  
      i++;
      continue;
    }

    // Render regular line
    result.push(renderLine(line, i, nestingLevel));
    i++;
  }

  return result;
};

/**
 * Split table row by pipes, handling escaped pipes (\|)
 */
const splitTableCells = (line: string): string[] => {
  const cells: string[] = [];
  let currentCell = '';
  let i = 0;
  
  while (i < line.length) {
    if (line[i] === '\\' && i + 1 < line.length && line[i + 1] === '|') {
      // Escaped pipe - add the pipe to the cell
      currentCell += '|';
      i += 2;
    } else if (line[i] === '|') {
      // Unescaped pipe - cell separator
      cells.push(currentCell.trim());
      currentCell = '';
      i++;
    } else {
      currentCell += line[i];
      i++;
    }
  }
  
  // Add the last cell
  if (currentCell || cells.length > 0) {
    cells.push(currentCell.trim());
  }
  
  // Filter out empty first/last cells (from leading/trailing pipes)
  return cells.filter((cell, idx) => cell !== '' || (idx !== 0 && idx !== cells.length - 1));
};

/**
 * Render a markdown table
 */
const renderTable = (tableLines: string[], key: number): React.ReactNode => {
  if (tableLines.length < 2) return null;

  // Parse header
  const headerCells = splitTableCells(tableLines[0]);

  // Parse separator (second line) to detect alignment
  const separatorCells = splitTableCells(tableLines[1]);
  
  const alignments = separatorCells.map(sep => {
    if (sep.startsWith(':') && sep.endsWith(':')) return 'center';
    if (sep.endsWith(':')) return 'right';
    return 'left';
  });

  // Parse data rows
  const dataRows = tableLines.slice(2).map(line => splitTableCells(line));

  // Calculate column widths
  const columnWidths = headerCells.map((header, colIdx) => {
    const headerWidth = header.length;
    const dataWidths = dataRows.map(row => (row[colIdx] || '').length);
    const dataWidth = dataWidths.length > 0 ? Math.max(...dataWidths) : 0;
    return Math.max(headerWidth, dataWidth, 3);
  });

  const minWidth = Math.min(...columnWidths);
  const maxAllowedWidth = minWidth * 3; // max ratio
  const constrainedWidths = columnWidths.map(x => Math.min(x, maxAllowedWidth));
  const totalWidth = constrainedWidths.reduce((sum, w) => sum + w, 0);
  const percentages = constrainedWidths.map(w => (w / totalWidth) * 100);

  // ┌─┬─┐
  // │ │ │
  // ├─┼─┤
  // └─┴─┘

  const getStyles = (firstX: boolean, firstY: boolean, lastX: boolean, lastY: boolean) => {
    return {
      topLeft: firstX && firstY ? '┌' : firstY ? '┬' : firstX ? '├' : '┼',
      top: '─',
      topRight: lastX && firstY ? '┐' : firstY ? '┬' : lastX ? '┤' : '┼',
      right: '│',
      bottomRight: lastX && lastY ? '┘' : lastY ? '┴' : lastX ? '┤' : '┼',
      bottom: '─',
      bottomLeft: firstX && lastY ? '└' : lastY ? '┴' : firstX ? '├' : '┼',
      left: '│',
    };
  }

  return (
    <Box flexDirection="column" width="100%" key={`table-${key}`} >
      {/* Header Row */}
      <Box width="100%" key="header">
        {headerCells.map((header, i) => (
          <Box 
            key={i}
            width={`${percentages[i]}%`}
            borderStyle={getStyles(i === 0, true, i === headerCells.length - 1, false)}
            borderLeft={i === 0}
            borderRight
            borderTop
            borderBottom
            paddingX={1}
          >
            <Text bold wrap="wrap">{renderInline(header)}</Text>
          </Box>
        ))}
      </Box>
      
      {/* Data Rows */}
      {dataRows.map((row, rowIndex) => (
        <Box key={rowIndex} width="100%">
          {row.map((col, i) => (
            <Box 
              key={i}
              width={`${percentages[i]}%`}
              borderStyle={getStyles(i === 0, false, i === row.length - 1, rowIndex === dataRows.length - 1)}
              borderLeft={i === 0}
              borderRight
              borderBottom
              borderTop={false}
              paddingX={1}
              justifyContent={alignments[i] === 'center' ? 'center' : alignments[i] === 'right' ? 'flex-end' : 'flex-start'}
            >
              <Text wrap="wrap">{renderInline(col)}</Text>
            </Box>
          ))}
        </Box>
      ))}
    </Box>
  );
};

/**
 * Render a single line of markdown
 */
const renderLine = (line: string, key: number, nestingLevel: number = 0): React.ReactNode => {
  // Heading
  const headingMatch = line.match(/^(\s*)([#]+)\s+(.*)/);
  if (headingMatch) {
    const [, leadingSpaces, hashes, headingText] = headingMatch;
    const level = Math.min(hashes.length - 1, COLORS.MAKRDOWN_HEADINGS.length - 1);
    const style = COLORS.MAKRDOWN_HEADINGS[level];
    if (leadingSpaces) {
      return (
        <Box key={key} marginLeft={leadingSpaces.length}>
          <Text {...style}>{headingText}</Text>
        </Box>
      );
    } else {
      return <Text key={key} {...style}>{headingText}</Text>;
    }
  }
  
  // Code block markers (skip them)
  if (line.startsWith('```')) {
    return null;
  }
  
  // Bullet list
  if (line.trim().startsWith('- ') || line.trim().startsWith('* ')) {
    line = line.replace(/^(\s*)([-*])(\s+)/, '$1•$3')
  }
  
  // Empty line
  if (line.trim() === '') {
    return <Text key={key}> </Text>;
  }
  
  // Regular text with inline formatting
  return (
    <Box key={key} flexWrap='wrap'>
      {renderInline(line)}
    </Box>
  );
};

/**
 * Render text with inline formatting
 * 
 * @param line - text line to render
 * @param props - additional TextProps
 * @returns Text component with formatting applied
 */
const renderInline = (line: string, props?: TextProps) => {
  const segments = parseInlineFormatting(line);

  return (
    <Text {...props}>
      {segments.map((seg, j) => (
        seg.url ? (
          <Link key={j} url={seg.url}>{seg.text}</Link>
        ) : (
          <Text key={j} {...seg.styles}>
            {seg.text}
          </Text>
        )
      ))}
    </Text>
  );
};

/**
 *
 * @param param0 
 * @returns 
 */
export const Markdown: React.FC<{ children: string }> = ({ children }) => {
  return (
    <Box flexDirection="column">
      {renderMarkdownContent(children)}
    </Box>
  );
};<|MERGE_RESOLUTION|>--- conflicted
+++ resolved
@@ -1,10 +1,5 @@
 import { Box, Text, TextProps } from "ink";
-<<<<<<< HEAD
-import { highlight } from "cli-highlight";
-=======
-import SyntaxHighlight from "ink-syntax-highlight";
-import { supportsLanguage } from "cli-highlight";
->>>>>>> 541541f7
+import { highlight, supportsLanguage } from "cli-highlight";
 import React from 'react';
 import { COLORS } from "../constants";
 import { Link } from "./Link";
