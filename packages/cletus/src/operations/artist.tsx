--- conflicted
+++ resolved
@@ -483,11 +483,6 @@
   ),
 });
 
-<<<<<<< HEAD
-// ============================================================================
-// Chart Display Operation
-// ============================================================================
-
 export const chart_display = operationOf<
   ChartDisplayInput,
   ChartDisplayOutput
@@ -535,7 +530,13 @@
     (op) => {
       if (op.output) {
         return `Displaying ${op.output.chartGroup} chart as ${op.output.currentVariant}`;
-=======
+      }
+      return null;
+    },
+    showInput, showOutput
+  ),
+});
+
 export const diagram_show = operationOf<
   { spec: string },
   { spec: string }
@@ -563,14 +564,12 @@
     (op) => {
       if (op.output) {
         return `Diagram displayed`;
->>>>>>> 2cc913ea
       }
       return null;
     },
     showInput, showOutput
   ),
 });
-<<<<<<< HEAD
 
 /**
  * Apply variant-specific transformations to the base option
@@ -756,5 +755,3 @@
   // Merge variant-specific options
   return deepMerge(option, variantOption);
 }
-=======
->>>>>>> 2cc913ea
