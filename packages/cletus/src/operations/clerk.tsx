--- conflicted
+++ resolved
@@ -5,11 +5,7 @@
 import path from 'path';
 import React from 'react';
 import { CletusAI, describe, summarize, transcribe } from "../ai";
-<<<<<<< HEAD
-import { abbreviate, chunk, fileProtocol, formatSize, linkFile, paginateText, pluralize } from "../common";
-=======
-import { abbreviate, chunk, convertNewlines, detectNewlineType, fileProtocol, linkFile, NewlineType, normalizeNewlines, paginateText, pluralize } from "../common";
->>>>>>> 8e30baf6
+import { abbreviate, chunk, convertNewlines, detectNewlineType, fileProtocol, linkFile, NewlineType, normalizeNewlines, paginateText, pluralize, formatSize } from "../common";
 import { Link } from "../components/Link";
 import { CONSTS } from "../constants";
 import { canEmbed, embed } from "../embed";
